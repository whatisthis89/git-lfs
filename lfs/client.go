--- conflicted
+++ resolved
@@ -260,17 +260,13 @@
 	tracerx.Printf("api: uploading (%s)", oid)
 	res, obj, err := doLegacyApiRequest(req)
 	if err != nil {
-<<<<<<< HEAD
-		return nil, newRetriableError(err)
-=======
 		if IsAuthError(err) {
 			Config.SetAccess("basic")
 			tracerx.Printf("api: upload check not authorized, submitting with auth")
 			return UploadCheck(oidPath)
 		}
 
-		return nil, err
->>>>>>> 8d50ce41
+		return nil, newRetriableError(err)
 	}
 	LogTransfer("lfs.api.upload", res)
 
